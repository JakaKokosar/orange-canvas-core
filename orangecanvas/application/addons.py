import sys
import sysconfig
import os
import logging
import errno
import shlex
import subprocess
import itertools
import socket
import xmlrpc.client
import json
import traceback
import concurrent.futures
import urllib.request

from collections import namedtuple, deque
from xml.sax.saxutils import escape
from distutils import version

from typing import List, Dict, Any, Optional, Union, Tuple, NamedTuple

import requests
import pkg_resources

try:
    import docutils.core
except ImportError:
    docutils = None

from AnyQt.QtWidgets import (
    QWidget, QDialog, QLabel, QLineEdit, QTreeView, QHeaderView,
    QTextBrowser, QDialogButtonBox, QProgressDialog,
    QVBoxLayout, QStyle, QStyledItemDelegate, QStyleOptionViewItem,
    QApplication, QPushButton, QFormLayout, QHBoxLayout
)

from AnyQt.QtGui import (
    QStandardItemModel, QStandardItem, QPalette, QTextOption
)
from AnyQt.QtCore import (
    QSortFilterProxyModel, QItemSelectionModel,
    Qt, QObject, QMetaObject, QEvent, QSize, QTimer, QThread, Q_ARG,
    QSettings
)
from AnyQt.QtCore import pyqtSignal as Signal, pyqtSlot as Slot

from ..gui.utils import message_warning, message_information, \
                        message_critical as message_error
<<<<<<< HEAD
from ..help.manager import get_dist_meta, trim, parse_meta
from ..utils.qtcompat import qunwrap
=======
from ..help.manager import get_dist_meta, trim
>>>>>>> 1c7a7ebc
from .. import config

log = logging.getLogger(__name__)

#: An installable distribution from PyPi
Installable = namedtuple(
    "Installable",
    ["name",
     "version",
     "summary",
     "description",
     "package_url",
     "release_urls"]
)

#: An source/wheel/egg release for a distribution
ReleaseUrl = namedtuple(
    "ReleaseUrl",
    ["filename",
     "url",
     "size",
     "python_version",
     "package_type"
     ]
)

#: An available package
Available = NamedTuple(
    "Available", (
        ("installable", Installable),
    )
)
#: An installed package. Does not need to have a corresponding installable
#: entry (eg. only local or private distribution)
Installed = NamedTuple(
    "Installed", (
        ("installable", Optional[Installable]),
        ("local", pkg_resources.Distribution)
    )
)

#: An installable item/slot
Item = Union[Available, Installed]


def is_updatable(item):
    # type: (Item) -> bool
    if isinstance(item, Available):
        return False
    elif item.installable is None:
        return False
    else:
        inst, dist = item
        try:
            v1 = version.StrictVersion(dist.version)
            v2 = version.StrictVersion(inst.version)
        except ValueError:
            pass
        else:
            return v1 < v2

        return (version.LooseVersion(dist.version) <
                version.LooseVersion(inst.version))


class TristateCheckItemDelegate(QStyledItemDelegate):
    """
    A QStyledItemDelegate which properly toggles Qt.ItemIsTristate check
    state transitions on user interaction.
    """
    def editorEvent(self, event, model, option, index):
        flags = model.flags(index)
        if not flags & Qt.ItemIsUserCheckable or \
                not option.state & QStyle.State_Enabled or \
                not flags & Qt.ItemIsEnabled:
            return False

        checkstate = model.data(index, Qt.CheckStateRole)
        if checkstate is None:
            return False

        widget = option.widget
        style = widget.style() if widget else QApplication.style()
        if event.type() in {QEvent.MouseButtonPress, QEvent.MouseButtonRelease,
                            QEvent.MouseButtonDblClick}:
            pos = event.pos()
            opt = QStyleOptionViewItem(option)
            self.initStyleOption(opt, index)
            rect = style.subElementRect(
                QStyle.SE_ItemViewItemCheckIndicator, opt, widget)

            if event.button() != Qt.LeftButton or not rect.contains(pos):
                return False

            if event.type() in {QEvent.MouseButtonPress,
                                QEvent.MouseButtonDblClick}:
                return True

        elif event.type() == QEvent.KeyPress:
            if event.key() != Qt.Key_Space and event.key() != Qt.Key_Select:
                return False
        else:
            return False

        if model.flags(index) & Qt.ItemIsTristate:
            checkstate = (checkstate + 1) % 3
        else:
            checkstate = \
                Qt.Unchecked if checkstate == Qt.Checked else Qt.Checked

        return model.setData(index, checkstate, Qt.CheckStateRole)


def get_meta_from_archive(path):
    """Return project name, version and summary extracted from
    sdist or wheel metadata in a ZIP or tar.gz archive, or None if metadata
    can't be found."""

    def is_metadata(fname):
        return fname.endswith(('PKG-INFO', 'METADATA'))

    meta = None
    if path.endswith(('.zip', '.whl')):
        from zipfile import ZipFile
        with ZipFile(path) as archive:
            meta = next(filter(is_metadata, archive.namelist()), None)
            if meta:
                meta = archive.read(meta).decode('utf-8')
    elif path.endswith(('.tar.gz', '.tgz')):
        import tarfile
        with tarfile.open(path) as archive:
            meta = next(filter(is_metadata, archive.getnames()), None)
            if meta:
                meta = archive.extractfile(meta).read().decode('utf-8')
    if meta:
        meta = parse_meta(meta)
        return [meta.get(key, '')
                for key in ('Name', 'Version', 'Description', 'Summary')]


class AddonManagerWidget(QWidget):

    statechanged = Signal()

    def __init__(self, parent=None, **kwargs):
        super().__init__(parent, **kwargs)

        #: list of Available | Installed
        self.__items = []
        self.setLayout(QVBoxLayout())

        self.__header = QLabel(
            wordWrap=True,
            textFormat=Qt.RichText
        )
        self.__search = QLineEdit(
            placeholderText=self.tr("Filter")
        )
        self.tophlayout = topline = QHBoxLayout()
        topline.addWidget(self.__search)
        self.layout().addLayout(topline)

        self.__view = view = QTreeView(
            rootIsDecorated=False,
            editTriggers=QTreeView.NoEditTriggers,
            selectionMode=QTreeView.SingleSelection,
            alternatingRowColors=True
        )
        self.__view.setItemDelegateForColumn(0, TristateCheckItemDelegate())
        self.layout().addWidget(view)

        self.__model = model = QStandardItemModel()
        model.setHorizontalHeaderLabels(["", "Name", "Version", "Action"])
        model.dataChanged.connect(self.__data_changed)
        proxy = QSortFilterProxyModel(
            filterKeyColumn=1,
            filterCaseSensitivity=Qt.CaseInsensitive
        )
        proxy.setSourceModel(model)
        self.__search.textChanged.connect(proxy.setFilterFixedString)

        view.setModel(proxy)
        view.selectionModel().selectionChanged.connect(
            self.__update_details
        )
        header = self.__view.header()
        header.setSectionResizeMode(0, QHeaderView.Fixed)
        header.setSectionResizeMode(2, QHeaderView.ResizeToContents)

        self.__details = QTextBrowser(
            frameShape=QTextBrowser.NoFrame,
            readOnly=True,
            lineWrapMode=QTextBrowser.WidgetWidth,
            openExternalLinks=True,
        )

        self.__details.setWordWrapMode(QTextOption.WordWrap)
        palette = QPalette(self.palette())
        palette.setColor(QPalette.Base, Qt.transparent)
        self.__details.setPalette(palette)
        self.layout().addWidget(self.__details)

    def setItems(self, items):
        # type: (List[Item]) -> None
        self.__items = items
        model = self.__model
        model.setRowCount(0)

        for item in items:
            if isinstance(item, Installed):
                installed = True
                ins, dist = item
                name = dist.project_name
                summary = get_dist_meta(dist).get("Summary", "")
                version = ins.version if ins is not None else dist.version
            else:
                installed = False
                (ins,) = item
                dist = None
                name = ins.name
                summary = ins.summary
                version = ins.version

            updatable = is_updatable(item)

            item1 = QStandardItem()
            item1.setFlags(Qt.ItemIsEnabled | Qt.ItemIsSelectable |
                           Qt.ItemIsUserCheckable |
                           (Qt.ItemIsTristate if updatable else 0))

            if installed and updatable:
                item1.setCheckState(Qt.PartiallyChecked)
            elif installed:
                item1.setCheckState(Qt.Checked)
            else:
                item1.setCheckState(Qt.Unchecked)
            item1.setData(item, Qt.UserRole)

            item2 = QStandardItem(name)
            item2.setFlags(Qt.ItemIsEnabled | Qt.ItemIsSelectable)
            item2.setToolTip(summary)
            item2.setData(item, Qt.UserRole)

            if updatable:
                version = "{} < {}".format(dist.version, ins.version)

            item3 = QStandardItem(version)
            item3.setFlags(Qt.ItemIsEnabled | Qt.ItemIsSelectable)

            item4 = QStandardItem()
            item4.setFlags(Qt.ItemIsEnabled | Qt.ItemIsSelectable)

            model.appendRow([item1, item2, item3, item4])

        model.sort(1)

        self.__view.resizeColumnToContents(0)
        self.__view.setColumnWidth(
            1, max(150, self.__view.sizeHintForColumn(1)))
        self.__view.setColumnWidth(
            2, max(150, self.__view.sizeHintForColumn(2)))

        if self.__items:
            self.__view.selectionModel().select(
                self.__view.model().index(0, 0),
                QItemSelectionModel.Select | QItemSelectionModel.Rows
            )

    def items(self):
        # type: () -> List[Item]
        return list(self.__items)

    def itemState(self):
        # type: () -> List['Action']
        steps = []
        for i in range(self.__model.rowCount()):
            modelitem = self.__model.item(i, 0)
            item = modelitem.data(Qt.UserRole)
            state = modelitem.checkState()
            if modelitem.flags() & Qt.ItemIsTristate and state == Qt.Checked:
                steps.append((Upgrade, item))
            elif isinstance(item, Available) and state == Qt.Checked:
                steps.append((Install, item))
            elif isinstance(item, Installed) and state == Qt.Unchecked:
                steps.append((Uninstall, item))

        return steps

    def setItemState(self, steps):
        # type: (List['Action']) -> None
        model = self.__model
        if model.rowCount() == 0:
            return

        for row in range(model.rowCount()):
            modelitem = model.item(row, 0)  # type: QStandardItem
            item = modelitem.data(Qt.UserRole)  # type: Item
            # Find the action command in the steps list for the item
            cmd = -1
            for cmd_, item_ in steps:
                if item == item_:
                    cmd = cmd_
                    break
            if isinstance(item, Available):
                modelitem.setCheckState(
                    Qt.Checked if cmd == Install else Qt.Unchecked
                )
            elif isinstance(item, Installed):
                if cmd == Upgrade:
                    modelitem.setCheckState(Qt.Checked)
                elif cmd == Uninstall:
                    modelitem.setCheckState(Qt.Unchecked)
                elif is_updatable(item):
                    modelitem.setCheckState(Qt.PartiallyChecked)
                else:
                    modelitem.setCheckState(Qt.Checked)
            else:
                assert False

    def __selected_row(self):
        indices = self.__view.selectedIndexes()
        if indices:
            proxy = self.__view.model()
            indices = [proxy.mapToSource(index) for index in indices]
            return indices[0].row()
        else:
            return -1

    def __data_changed(self, topleft, bottomright):
        rows = range(topleft.row(), bottomright.row() + 1)
        for i in rows:
            modelitem = self.__model.item(i, 0)
            actionitem = self.__model.item(i, 3)
            item = modelitem.data(Qt.UserRole)

            state = modelitem.checkState()
            flags = modelitem.flags()

            if flags & Qt.ItemIsTristate and state == Qt.Checked:
                actionitem.setText("Update")
            elif isinstance(item, Available) and state == Qt.Checked:
                actionitem.setText("Install")
            elif isinstance(item, Installed) and state == Qt.Unchecked:
                actionitem.setText("Uninstall")
            else:
                actionitem.setText("")
        self.statechanged.emit()

    def __update_details(self):
        index = self.__selected_row()
        if index == -1:
            self.__details.setText("")
        else:
            item = self.__model.item(index, 1)
            item = item.data(Qt.UserRole)
            assert isinstance(item, (Installed, Available))
            text = self._detailed_text(item)
            self.__details.setText(text)

    def _detailed_text(self, item):
        if isinstance(item, Installed):
            remote, dist = item
            if remote is None:
                meta = get_dist_meta(dist)
                description = meta.get("Description") or meta.get('Summary')
            else:
                description = remote.description
        else:
            description = item[0].description

        if docutils is not None:
            try:
                html = docutils.core.publish_string(
                    trim(description),
                    writer_name="html",
                    settings_overrides={
                        "output-encoding": "utf-8",
#                         "embed-stylesheet": False,
#                         "stylesheet": [],
#                         "stylesheet_path": []
                    }
                ).decode("utf-8")

            except docutils.utils.SystemMessage:
                html = "<pre>{}<pre>".format(escape(description))
            except Exception:
                html = "<pre>{}<pre>".format(escape(description))
        else:
            html = "<pre>{}<pre>".format(escape(description))
        return html

    def sizeHint(self):
        return QSize(480, 420)


def method_queued(method, sig, conntype=Qt.QueuedConnection):
    name = method.__name__
    obj = method.__self__
    assert isinstance(obj, QObject)

    def call(*args):
        args = [Q_ARG(atype, arg) for atype, arg in zip(sig, args)]
        return QMetaObject.invokeMethod(obj, name, conntype, *args)

    return call


class AddonManagerDialog(QDialog):
    def __init__(self, parent=None, **kwargs):
<<<<<<< HEAD
        super(AddonManagerDialog, self).__init__(parent, acceptDrops=True, **kwargs)
=======
        super().__init__(parent, **kwargs)
>>>>>>> 1c7a7ebc
        self.setLayout(QVBoxLayout())

        self.addonwidget = AddonManagerWidget()
        self.addonwidget.layout().setContentsMargins(0, 0, 0, 0)
        self.layout().addWidget(self.addonwidget)
        buttons = QDialogButtonBox(
            orientation=Qt.Horizontal,
            standardButtons=QDialogButtonBox.Ok | QDialogButtonBox.Cancel,

        )
        addmore = QPushButton(
            "Add more...", toolTip="Add an add-on not listed below",
            autoDefault=False
        )
        self.addonwidget.tophlayout.addWidget(addmore)
        addmore.clicked.connect(self.__run_add_package_dialog)

        buttons.accepted.connect(self.__accepted)
        buttons.rejected.connect(self.reject)

        self.layout().addWidget(buttons)
        self._executor = concurrent.futures.ThreadPoolExecutor(max_workers=1)

        self.__progress = None  # type: QProgressDialog

        # The installer thread
        self.__thread = None
        # The installer object
        self.__installer = None

    @Slot(object)
    def setItems(self, items):
        # type: (List[Item]) -> None
        self.addonwidget.setItems(items)

    @Slot(object)
    def addInstallable(self, installable):
        # type: (Installable) -> None
        items = self.addonwidget.items()
        if installable.name in {item.installable.name for item in items
                                if item.installable is not None}:
            return
        new = installable_items([installable], list_installed_addons())
        state = self.addonwidget.itemState()
        self.addonwidget.setItems(items + new)
        self.addonwidget.setItemState(state)  # restore state

    def __run_add_package_dialog(self):
        dlg = QDialog(self, windowTitle="Add add-on by name")
        dlg.setAttribute(Qt.WA_DeleteOnClose)

        vlayout = QVBoxLayout()
        form = QFormLayout()
        form.setContentsMargins(0, 0, 0, 0)
        nameentry = QLineEdit(
            placeholderText="Package name",
            toolTip="Enter a package name as displayed on "
                    "PyPI (capitalization is not important)")
        nameentry.setMinimumWidth(250)
        form.addRow("Name:", nameentry)
        vlayout.addLayout(form)
        buttons = QDialogButtonBox(
            standardButtons=QDialogButtonBox.Ok | QDialogButtonBox.Cancel
        )
        okb = buttons.button(QDialogButtonBox.Ok)
        okb.setEnabled(False)
        okb.setText("Add")

        def changed(name):
            okb.setEnabled(bool(name))
        nameentry.textChanged.connect(changed)
        vlayout.addWidget(buttons)
        vlayout.setSizeConstraint(QVBoxLayout.SetFixedSize)
        dlg.setLayout(vlayout)
        f = None

        def query():
            nonlocal f
            name = nameentry.text()
            f = self._executor.submit(pypi_json_query_project_meta, [name])
            okb.setDisabled(True)

            def ondone(f):
                error_text = ""
                error_details = ""
                try:
                    pkgs = f.result()
                except Exception:
                    log.error("Query error:", exc_info=True)
                    error_text = "Failed to query package index"
                    error_details = traceback.format_exc()
                    pkg = None
                else:
                    pkg = pkgs[0]
                    if pkg is None:
                        error_text = "'{}' not was not found".format(name)
                if pkg:
                    pkg = installable_from_json_response(pkg)
                    method_queued(self.addInstallable, (object,))(pkg)
                    method_queued(dlg.accept, ())()
                else:
                    method_queued(self.__show_error_for_query, (str, str)) \
                        (error_text, error_details)
                    method_queued(dlg.reject, ())()

            f.add_done_callback(ondone)

        buttons.accepted.connect(query)
        buttons.rejected.connect(dlg.reject)
        dlg.exec_()

    @Slot(str, str)
    def __show_error_for_query(self, text, error_details):
        message_error(text, title="Error", details=error_details)

    def progressDialog(self):
        if self.__progress is None:
            self.__progress = QProgressDialog(
                self,
                minimum=0, maximum=0,
                labelText=self.tr("Retrieving package list"),
                sizeGripEnabled=False,
                windowTitle="Progress"
            )
            self.__progress.setWindowModality(Qt.WindowModal)
            self.__progress.hide()
            self.__progress.canceled.connect(self.reject)

        return self.__progress

    def done(self, retcode):
        super().done(retcode)
        if self.__thread is not None:
            self.__thread.quit()
            self.__thread.wait(1000)

    def closeEvent(self, event):
        super().closeEvent(event)
        if self.__thread is not None:
            self.__thread.quit()
            self.__thread.wait(1000)

    ADDON_EXTENSIONS = ('.zip', '.whl', '.tar.gz')

    def dragEnterEvent(self, event):
        urls = event.mimeData().urls()
        if any(url.toLocalFile().endswith(self.ADDON_EXTENSIONS)
               for url in urls):
            event.acceptProposedAction()

    def dropEvent(self, event):
        """Allow dropping add-ons (zip or wheel archives) on this dialog to
        install them"""
        packages = []
        names = []
        for url in event.mimeData().urls():
            path = url.toLocalFile()
            if path.endswith(self.ADDON_EXTENSIONS):
                name, vers, summary, descr = (get_meta_from_archive(path) or
                                              (os.path.basename(path), '', '', ''))
                names.append(name)
                packages.append(
                    Installable(name, vers, summary,
                                descr or summary, path, [path]))

        for installable in packages:
            self.addInstallable(installable)
        items = self.addonwidget.items()
        # lookup items for the new entries
        new_items = [item for item in items if item.installable in packages]
        state_new = [(Install, item) if isinstance(item, Available) else
                     (Upgrade, item) for item in new_items]
        state = self.addonwidget.itemState()
        self.addonwidget.setItemState(state + state_new)
        event.acceptProposedAction()

    def __accepted(self):
        steps = self.addonwidget.itemState()

        if steps:
            # Move all uninstall steps to the front
            steps = sorted(
                steps, key=lambda step: 0 if step[0] == Uninstall else 1
            )
            self.__installer = Installer(steps=steps)
            self.__thread = QThread(self)
            self.__thread.start()

            self.__installer.moveToThread(self.__thread)
            self.__installer.finished.connect(self.__on_installer_finished)
            self.__installer.error.connect(self.__on_installer_error)

            progress = self.progressDialog()

            self.__installer.installStatusChanged.connect(progress.setLabelText)
            progress.show()
            progress.setLabelText("Installing")

            self.__installer.start()

        else:
            self.accept()

    def __on_installer_error(self, command, pkg, retcode, output):
        message_error(
            "An error occurred while running a subprocess", title="Error",
            informative_text="{} exited with non zero status.".format(command),
            details="".join(output),
            parent=self
        )
        self.reject()

    def __on_installer_finished(self):
        message_information(
            "Please restart the application for changes to take effect.",
            parent=self)
        self.accept()


class SafeTransport(xmlrpc.client.SafeTransport):
    def __init__(self, use_datetime=0, timeout=socket._GLOBAL_DEFAULT_TIMEOUT):
        super().__init__(use_datetime)
        self._timeout = timeout

    def make_connection(self, *args, **kwargs):
        conn = super().make_connection(*args, **kwargs)
        conn.timeout = self._timeout
        return conn


PYPI_API_JSON = "https://pypi.org/pypi/{name}/json"
PYPI_API_XMLRPC = "https://pypi.org/pypi"


def pypi_search(spec, timeout=socket._GLOBAL_DEFAULT_TIMEOUT):
    """
    Search package distributions available on PyPi using PyPiXMLRPC.
    """
    pypi = xmlrpc.client.ServerProxy(
        PYPI_API_XMLRPC,
        transport=SafeTransport(timeout=timeout)
    )
    # pypi search
    spec = {key: [v] if isinstance(v, str) else v
            for key, v in spec.items()}
    _spec = {}
    for key, values in spec.items():
        if isinstance(values, str):
            _spec[key] = values
        elif key == "keywords" and len(values) > 1:
            _spec[key] = [values[0]]
        else:
            _spec[key] = values
    addons = pypi.search(_spec, 'and')
    addons = [item["name"] for item in addons if "name" in item]
    metas_ = pypi_json_query_project_meta(addons)

    # post filter on multiple keywords
    def matches(meta, spec):
        # type: (Dict[str, Any], Dict[str, List[str]]) -> bool
        def match_list(meta, query):
            # type: (List[str], List[str]) -> bool
            meta = {s.casefold() for s in meta}
            return all(q.casefold() in meta for q in query)

        def match_string(meta, query):
            # type: (str, List[str]) -> bool
            meta = meta.casefold()
            return all(q.casefold() in meta for q in query)

        for key, query in spec.items():
            value = meta.get(key, None)
            if isinstance(value, str) and not match_string(value, query):
                return False
            elif isinstance(value, list) and not match_list(value, query):
                return False
        return True

    metas = []
    for meta in metas_:
        if meta is not None:
            if matches(meta["info"], spec):
                metas.append(meta)
    return [installable_from_json_response(m) for m in metas]


def pypi_json_query_project_meta(projects, session=None):
    # type: (List[str], Optional[requests.Session]) -> List[Optional[dict]]
    """
    Parameters
    ----------
    projects : List[str]
        List of project names to query
    session : Optional[requests.Session]
    """
    if session is None:
        session = requests.Session()

    rval = []
    for name in projects:
        r = session.get(PYPI_API_JSON.format(name=name))
        if r.status_code != 200:
            rval.append(None)
        else:
            try:
                meta = r.json()
            except json.JSONDecodeError:
                rval.append(None)
            else:
                try:
                    # sanity check
                    installable_from_json_response(meta)
                except (TypeError, KeyError):
                    rval.append(None)
                else:
                    rval.append(meta)
    return rval


def installable_from_json_response(meta):
    # type: (dict) -> Installable
    """
    Extract relevant project meta data from a PyPiJSONRPC response

    Parameters
    ----------
    meta : dict
        JSON response decoded into python native dict.

    Returns
    -------
    installable : Installable
    """
    info = meta["info"]
    name = info["name"]
    version = info.get("version", "0")
    summary = info.get("summary", "")
    description = info.get("description", "")
    package_url = info.get("package_url", "")

    return Installable(name, version, summary, description, package_url, [])


def list_pypi_addons():
    """
    List add-ons available on pypi.
    """
    return pypi_search(config.default.addon_pypi_search_spec(), timeout=20)


def list_installed_addons():
    return [ep.dist for ep in config.default.addon_entry_points()]


def installable_items(pypipackages, installed=[]):
    """
    Return a list of installable items.

    Parameters
    ----------
    pypipackages : list of Installable
    installed : list of pkg_resources.Distribution
    """

    dists = {dist.project_name: dist for dist in installed}
    packages = {pkg.name: pkg for pkg in pypipackages}

    # For every pypi available distribution not listed by
    # `installed`, check if it is actually already installed.
    ws = pkg_resources.WorkingSet()
    for pkg_name in set(packages.keys()).difference(set(dists.keys())):
        try:
            d = ws.find(pkg_resources.Requirement.parse(pkg_name))
        except pkg_resources.VersionConflict:
            pass
        except ValueError:
            # Requirements.parse error ?
            pass
        else:
            if d is not None:
                dists[d.project_name] = d

    project_names = unique(
        itertools.chain(packages.keys(), dists.keys())
    )

    items = []
    for name in project_names:
        if name in dists and name in packages:
            item = Installed(packages[name], dists[name])
        elif name in dists:
            item = Installed(None, dists[name])
        elif name in packages:
            item = Available(packages[name])
        else:
            assert False
        items.append(item)
    return items


def unique(iterable):
    seen = set()

    def observed(el):
        observed = el in seen
        seen.add(el)
        return observed

    return (el for el in iterable if not observed(el))


def have_install_permissions():
    """Check if we can create a file in the site-packages folder.
    This works on a Win7 miniconda install, where os.access did not. """
    try:
        fn = os.path.join(sysconfig.get_path("purelib"), "test_write_" + str(os.getpid()))
        with open(fn, "w"):
            pass
        os.remove(fn)
        return True
    except PermissionError:
        return False


def _env_with_proxies():
    """
    Return system environment with proxies obtained from urllib so that
    they can be used with pip.
    """
    proxies = urllib.request.getproxies()
    env = dict(os.environ)
    if "http" in proxies:
        env["HTTP_PROXY"] = proxies["http"]
    if "https" in proxies:
        env["HTTPS_PROXY"] = proxies["https"]
    return env


Install, Upgrade, Uninstall = 1, 2, 3

Action = Tuple[int, Item]


class CommandFailed(Exception):
    def __init__(self, cmd, retcode, output):
        if not isinstance(cmd, str):
            cmd = " ".join(map(shlex.quote, cmd))
        self.cmd = cmd
        self.retcode = retcode
        self.output = output


class Installer(QObject):
    installStatusChanged = Signal(str)
    started = Signal()
    finished = Signal()
    error = Signal(str, object, int, list)

    def __init__(self, parent=None, steps=[]):
        super().__init__(parent)
        self.__interupt = False
        self.__queue = deque(steps)
        self.__statusMessage = ""
        self.pip = PipInstaller()
        self.conda = CondaInstaller()

    def start(self):
        QTimer.singleShot(0, self._next)

    def interupt(self):
        self.__interupt = True

    def setStatusMessage(self, message):
        if self.__statusMessage != message:
            self.__statusMessage = message
            self.installStatusChanged.emit(message)

    @Slot()
    def _next(self):
        command, pkg = self.__queue.popleft()

        try:
            if command == Install:
                self.setStatusMessage(
                    "Installing {}".format(pkg.installable.name))
                if self.conda:
                    self.conda.install(pkg.installable, raise_on_fail=False)
                self.pip.install(pkg.installable)
            elif command == Upgrade:
                self.setStatusMessage(
                    "Upgrading {}".format(pkg.installable.name))
                if self.conda:
                    self.conda.upgrade(pkg.installable, raise_on_fail=False)
                self.pip.upgrade(pkg.installable)
            elif command == Uninstall:
                self.setStatusMessage(
                    "Uninstalling {}".format(pkg.local.project_name))
                if self.conda:
                    try:
                        self.conda.uninstall(pkg.local, raise_on_fail=True)
                    except CommandFailed:
                        self.pip.uninstall(pkg.local)
                else:
                    self.pip.uninstall(pkg.local)
        except CommandFailed as ex:
            self.error.emit(
                "Command failed: python {}".format(ex.cmd),
                pkg, ex.retcode, ex.output
            )
            return

        if self.__queue:
            QTimer.singleShot(0, self._next)
        else:
            self.finished.emit()


class PipInstaller:

    def __init__(self):
        arguments = QSettings().value('add-ons/pip-install-arguments', '', type=str)
        self.arguments = shlex.split(arguments)

    def install(self, pkg):
        cmd = ["python", "-m", "pip", "install"]
        cmd.extend(self.arguments)
        if pkg.package_url.startswith("http://") or pkg.package_url.startswith("https://"):
            cmd.append(pkg.name)
        else:
            # Package url is path to the (local) wheel
            cmd.append(pkg.package_url)

        run_command(cmd)

    def upgrade(self, package):
        # This is done in two steps to avoid upgrading
        # all of the dependencies - faster
        self.upgrade_no_deps(package)
        self.install(package)

    def upgrade_no_deps(self, package):
        cmd = ["python", "-m", "pip", "install", "--upgrade", "--no-deps"]
        cmd.extend(self.arguments)
        if package.package_url.startswith("http://") or package.package_url.startswith("https://"):
            cmd.append(package.name)
        else:
            cmd.append(package.package_url)

        run_command(cmd)

    def uninstall(self, dist):
        cmd = ["python", "-m", "pip", "uninstall", "--yes", dist.project_name]
        run_command(cmd)


class CondaInstaller:
    def __init__(self):
        enabled = QSettings().value('add-ons/allow-conda-experimental',
                                    False, type=bool)
        if enabled:
            self.conda = self._find_conda()
        else:
            self.conda = None

    def _find_conda(self):
        executable = sys.executable
        bin = os.path.dirname(executable)

        # posix
        conda = os.path.join(bin, "conda")
        if os.path.exists(conda):
            return conda

        # windows
        conda = os.path.join(bin, "Scripts", "conda.bat")
        if os.path.exists(conda):
            # "activate" conda environment orange is running in
            os.environ["CONDA_PREFIX"] = bin
            os.environ["CONDA_DEFAULT_ENV"] = bin
            return conda

    def install(self, pkg, raise_on_fail=False):
        cmd = [self.conda, "install", "--yes", "--quiet",
               self._normalize(pkg.name)]
        run_command(cmd, raise_on_fail=raise_on_fail)

    def upgrade(self, pkg, raise_on_fail=False):
        cmd = [self.conda, "upgrade", "--yes", "--quiet",
               self._normalize(pkg.name)]
        run_command(cmd, raise_on_fail=raise_on_fail)

    def uninstall(self, dist, raise_on_fail=False):
        cmd = [self.conda, "uninstall", "--yes",
               self._normalize(dist.project_name)]
        run_command(cmd, raise_on_fail=raise_on_fail)

    def _normalize(self, name):
        # Conda 4.3.30 is inconsistent, upgrade command is case sensitive
        # while install and uninstall are not. We assume that all conda
        # package names are lowercase which fixes the problems (for now)
        return name.lower()

    def __bool__(self):
        return bool(self.conda)


def run_command(command, raise_on_fail=True):
    """Run command in a subprocess.

    Return `process` return code and output once it completes.
    """
    log.info("Running %s", " ".join(command))

    if command[0] == "python":
        process = python_process(command[1:])
    else:
        process = create_process(command)

    output = []
    while process.poll() is None:
        try:
            line = process.stdout.readline()
        except IOError as ex:
            if ex.errno != errno.EINTR:
                raise
        else:
            output.append(line)
            print(line, end="")
    # Read remaining output if any
    line = process.stdout.read()
    if line:
        output.append(line)
        print(line, end="")

    if process.returncode != 0:
        log.info("Command %s failed with %s",
                 " ".join(command), process.returncode)
        log.debug("Output:\n%s", "\n".join(output))
        if raise_on_fail:
            raise CommandFailed(command, process.returncode, output)

    return process.returncode, output


def python_process(args, script_name=None, **kwargs):
    """
    Run a `sys.executable` in a subprocess with `args`.
    """
    executable = sys.executable
    if os.name == "nt" and os.path.basename(executable) == "pythonw.exe":
        # Don't run the script with a 'gui' (detached) process.
        dirname = os.path.dirname(executable)
        executable = os.path.join(dirname, "python.exe")

    if script_name is not None:
        script = script_name
    else:
        script = executable

    return create_process(
        [script] + args,
        executable=executable
    )


def create_process(cmd, executable=None, **kwargs):
    if hasattr(subprocess, "STARTUPINFO"):
        # do not open a new console window for command on windows
        startupinfo = subprocess.STARTUPINFO()
        startupinfo.dwFlags |= subprocess.STARTF_USESHOWWINDOW
        kwargs["startupinfo"] = startupinfo

    return subprocess.Popen(
        cmd,
        executable=executable,
        cwd=None,
        env=_env_with_proxies(),
        stderr=subprocess.STDOUT,
        stdout=subprocess.PIPE,
        bufsize=-1,
        universal_newlines=True,
        **kwargs
    )<|MERGE_RESOLUTION|>--- conflicted
+++ resolved
@@ -46,12 +46,8 @@
 
 from ..gui.utils import message_warning, message_information, \
                         message_critical as message_error
-<<<<<<< HEAD
 from ..help.manager import get_dist_meta, trim, parse_meta
-from ..utils.qtcompat import qunwrap
-=======
-from ..help.manager import get_dist_meta, trim
->>>>>>> 1c7a7ebc
+
 from .. import config
 
 log = logging.getLogger(__name__)
@@ -461,11 +457,7 @@
 
 class AddonManagerDialog(QDialog):
     def __init__(self, parent=None, **kwargs):
-<<<<<<< HEAD
-        super(AddonManagerDialog, self).__init__(parent, acceptDrops=True, **kwargs)
-=======
-        super().__init__(parent, **kwargs)
->>>>>>> 1c7a7ebc
+        super().__init__(parent, acceptDrops=True, **kwargs)
         self.setLayout(QVBoxLayout())
 
         self.addonwidget = AddonManagerWidget()
